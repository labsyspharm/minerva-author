--- conflicted
+++ resolved
@@ -190,7 +190,7 @@
             return tile
 
     def get_tifffile_tile(self, num_channels, level, tx, ty, channel_number, tilesize=None):
-        
+
         if self.reader == 'tifffile':
 
             if self.ome_version == 5:
@@ -210,16 +210,6 @@
                 ifd = self.io.pages[channel_number]
                 self.tilesize = ifd.tilewidth
 
-<<<<<<< HEAD
-    def get_tile(self, tile_size, num_channels, level, tx, ty, channel_number):
-
-        if self.reader == 'pytiff':
-
-            if self.is_rgba():
-                tile_0 = self.get_pytiff_tile(tile_size, num_channels, level, tx, ty, 0)
-                tile_1 = self.get_pytiff_tile(tile_size, num_channels, level, tx, ty, 1)
-                tile_2 = self.get_pytiff_tile(tile_size, num_channels, level, tx, ty, 2)
-=======
                 if level != 0:
                     ifd = ifd.pages[level - 1]
 
@@ -241,7 +231,6 @@
                 tile_0 = self.get_tifffile_tile(num_channels, level, tx, ty, 0)
                 tile_1 = self.get_tifffile_tile(num_channels, level, tx, ty, 1)
                 tile_2 = self.get_tifffile_tile(num_channels, level, tx, ty, 2)
->>>>>>> b892264f
                 tile = np.zeros((tile_0.shape[0], tile_0.shape[1], 3), dtype=np.uint8)
                 tile[:, :, 0] = tile_0
                 tile[:, :, 1] = tile_1
@@ -316,6 +305,7 @@
         'out_dir': None,
         'out_dat': None,
         'out_yaml': None,
+        'out_log': None,
         'logger': logging.getLogger('app'),
         'sample_info': {
             'rotation': 0,
@@ -515,11 +505,12 @@
         G['waypoints'] = data['waypoints']
         G['groups'] = data['groups']
 
-        out_dir, out_yaml, out_dat = get_story_folders(G['out_name'])
+        out_dir, out_yaml, out_dat, out_log = get_story_folders(G['out_name'])
 
         G['out_dat'] = out_dat
         G['out_yaml'] = out_yaml
         G['out_dir'] = out_dir
+        G['out_log'] = out_log
 
         pickle.dump( data, open( G['out_dat'], 'wb' ) )
 
@@ -594,7 +585,7 @@
 
         create_story_base(G['out_name'])
 
-        out_dir, out_yaml, out_dat = get_story_folders(G['out_name'])
+        out_dir, out_yaml, out_dat, out_log = get_story_folders(G['out_name'])
         G['out_yaml'] = out_yaml
 
         with open(G['out_yaml'], 'w') as wf:
@@ -606,8 +597,6 @@
 
         return 'OK'
 
-<<<<<<< HEAD
-=======
 @app.route('/api/import/groups', methods=['POST'])
 @cross_origin()
 def api_import_groups():
@@ -624,8 +613,6 @@
         return jsonify({
             'groups': G['groups']
         })
-
->>>>>>> b892264f
 
 @app.route('/api/import', methods=['GET', 'POST'])
 @cross_origin()
@@ -675,15 +662,7 @@
         if out_name == '':
             out_name = 'out'
 
-<<<<<<< HEAD
-        out_dir, out_yaml, out_dat = get_story_folders(out_name)
-=======
-        out_name = out_name.replace(' ', '_')
-        out_dir = os.path.join(input_file.parent, out_name)
-        out_log = os.path.join(input_file.parent, out_name+'.log')
-        out_yaml = os.path.join(input_file.parent, out_name+'.yaml')
-        out_dat = os.path.join(input_file.parent, out_name+'.dat')
->>>>>>> b892264f
+        out_dir, out_yaml, out_dat, out_log = get_story_folders(out_name)
 
         try:
             print("Opening file: ", str(input_file))
